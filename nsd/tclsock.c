/*
 * The contents of this file are subject to the Mozilla Public License
 * Version 1.1 (the "License"); you may not use this file except in
 * compliance with the License. You may obtain a copy of the License at
 * http://mozilla.org/.
 *
 * Software distributed under the License is distributed on an "AS IS"
 * basis, WITHOUT WARRANTY OF ANY KIND, either express or implied. See
 * the License for the specific language governing rights and limitations
 * under the License.
 *
 * The Original Code is AOLserver Code and related documentation
 * distributed by AOL.
 * 
 * The Initial Developer of the Original Code is America Online,
 * Inc. Portions created by AOL are Copyright (C) 1999 America Online,
 * Inc. All Rights Reserved.
 *
 * Alternatively, the contents of this file may be used under the terms
 * of the GNU General Public License (the "GPL"), in which case the
 * provisions of GPL are applicable instead of those above.  If you wish
 * to allow use of your version of this file only under the terms of the
 * GPL and not to allow others to use your version of this file under the
 * License, indicate your decision by deleting the provisions above and
 * replace them with the notice and other provisions required by the GPL.
 * If you do not delete the provisions above, a recipient may use your
 * version of this file under either the License or the GPL.
 */


/*
 * tclsock.c --
 *
 *	    Tcl commands that let you do TCP socket operation. 
 */

#include "nsd.h"

/*
 * The following structure is used for a socket callback.
 */

typedef struct Callback {
    char        *server;
    Tcl_Channel  chan;
    unsigned int when;
    char         script[1];
} Callback;

/*
 * The following structure is used for a socket listen callback.
 */

typedef struct ListenCallback {
    char *server;
    char  script[1];
} ListenCallback;

/*
 * Local functions defined in this file
 */

static int GetSet(Tcl_Interp *interp, char *flist, int write, 
                  fd_set **setPtrPtr, fd_set *setPtr, int *maxPtr)
    NS_GNUC_NONNULL(1) NS_GNUC_NONNULL(2) NS_GNUC_NONNULL(4) 
    NS_GNUC_NONNULL(5) NS_GNUC_NONNULL(6);

static void AppendReadyFiles(Tcl_Interp *interp, fd_set *setPtr, 
                             int write, char *flist, Tcl_DString *dsPtr)
    NS_GNUC_NONNULL(1) NS_GNUC_NONNULL(4);

static int EnterSock(Tcl_Interp *interp, NS_SOCKET sock)
    NS_GNUC_NONNULL(1);
static int EnterDup(Tcl_Interp *interp, NS_SOCKET sock)
    NS_GNUC_NONNULL(1);
static int EnterDupedSocks(Tcl_Interp *interp, NS_SOCKET sock)
    NS_GNUC_NONNULL(1);

static int SockSetBlocking(char *value, Tcl_Interp *interp, int objc, Tcl_Obj *CONST* objv)
    NS_GNUC_NONNULL(1) NS_GNUC_NONNULL(2);

static Ns_SockProc SockListenCallback;


/*
 *----------------------------------------------------------------------
 *
 * NsTclSockArgProc --
 *
 *      Ns_ArgProc for info callback
 *
 * Results:
 *      None.
 *
 * Side effects:
 *      Appending script to the provided DString.
 *
 *----------------------------------------------------------------------
 */
void
NsTclSockArgProc(Tcl_DString *dsPtr, void *arg)
{
    Callback *cbPtr = arg;

    Tcl_DStringAppendElement(dsPtr, cbPtr->script);
}
 

/*
 *----------------------------------------------------------------------
 *
 * NsTclGetHostObjCmd --
 *
 *      Performs a reverse DNS lookup. This is the implementation of
 *      ns_hostbyaddr.
 *
 * Results:
 *      Tcl result. 
 *
 * Side effects:
 *      Puts a hostname into the Tcl result. 
 *
 *----------------------------------------------------------------------
 */
<<<<<<< HEAD

static int
GetObjCmd(Tcl_Interp *interp, int objc, Tcl_Obj *CONST objv[], int byaddr)
{
    Ns_DString  ds;
    char       *opt, *addr;
    int         all = 0;
    int         status;

    if (byaddr) {
        if (objc < 2 || objc > 3) {
            Tcl_WrongNumArgs(interp, 1, objv, "?-all? address");
            return TCL_ERROR;
        }
    } else {
        if (objc != 2) {
            Tcl_WrongNumArgs(interp, 1, objv, "address");
            return TCL_ERROR;
        }
    }
    opt = Tcl_GetString(objv[1]);
    if (objc >= 3 && STREQ(opt, "-all")) {
        all = 1;
        addr = Tcl_GetString(objv[2]);
    } else {
        addr = opt;
    }

    Ns_DStringInit(&ds);
    if (byaddr) {
        if (all) {
            status = Ns_GetAllAddrByHost(&ds, addr);
        } else {
            status = Ns_GetAddrByHost(&ds, addr);
        }
    } else {
        status = Ns_GetHostByAddr(&ds, addr);
    }
    if (status == NS_TRUE) {
    	Tcl_SetResult(interp, ds.string, TCL_VOLATILE);
    }
    Ns_DStringFree(&ds);
    if (status != NS_TRUE) {
        Tcl_AppendResult(interp, "could not lookup ", addr, NULL);
	return TCL_ERROR;
    }
    return TCL_OK;
}

int
NsTclGetHostObjCmd(ClientData UNUSED(clientData), Tcl_Interp *interp, int objc, Tcl_Obj *CONST* objv)
{
    return GetObjCmd(interp, objc, objv, 0);
=======
int
NsTclGetHostObjCmd(ClientData UNUSED(clientData), Tcl_Interp *interp, int objc, Tcl_Obj *CONST* objv)
{
    Ns_DString  ds;
    char       *addr;
    int         status, result = TCL_OK;
    Ns_ObjvSpec opts[] = {
        {NULL, NULL,  NULL, NULL}
    };
    Ns_ObjvSpec args[] = {
        {"address",  Ns_ObjvString, &addr,    NULL},
        {NULL, NULL, NULL, NULL}
    };
    if (Ns_ParseObjv(opts, args, interp, 1, objc, objv) != NS_OK) {
        return TCL_ERROR;
    }

    Ns_DStringInit(&ds);
    status = Ns_GetHostByAddr(&ds, addr);

    if (status == NS_TRUE) {
    	Tcl_SetResult(interp, ds.string, TCL_VOLATILE);
    } else {
        Tcl_AppendResult(interp, "could not lookup ", addr, NULL);
	result = TCL_ERROR;
    }
    Ns_DStringFree(&ds);

    return result;
>>>>>>> e6907391
}


/*
 *----------------------------------------------------------------------
 *
 * NsTclGetHostObjCmd --
 *
 *      Performs a DNS lookup. This is the implementation of
 *      ns_addrbyhost.
 *
 * Results:
 *      Tcl result. 
 *
 * Side effects:
 *      Puts a sing or multiple IP addresses the Tcl result. 
 *
 *----------------------------------------------------------------------
 */
int
NsTclGetAddrObjCmd(ClientData UNUSED(clientData), Tcl_Interp *interp, int objc, Tcl_Obj *CONST* objv)
{
    Ns_DString  ds;
    char       *host;
    int         all = 0, status, result = TCL_OK;
    Ns_ObjvSpec opts[] = {
        {"-all",      Ns_ObjvBool,  &all, INT2PTR(1)},
        {"--",        Ns_ObjvBreak, NULL, NULL},
        {NULL, NULL,  NULL, NULL}
    };
    Ns_ObjvSpec args[] = {
        {"host",  Ns_ObjvString, &host,    NULL},
        {NULL, NULL, NULL, NULL}
    };
    if (Ns_ParseObjv(opts, args, interp, 1, objc, objv) != NS_OK) {
        return TCL_ERROR;
    }

    Ns_DStringInit(&ds);
    if (all) {
	status = Ns_GetAllAddrByHost(&ds, host);
    } else {
	status = Ns_GetAddrByHost(&ds, host);
    }
    if (status == NS_TRUE) {
    	Tcl_SetResult(interp, ds.string, TCL_VOLATILE);
    } else {
        Tcl_AppendResult(interp, "could not lookup ", host, NULL);
	result = TCL_ERROR;
    }
    Ns_DStringFree(&ds);

    return result;
}


/*
 *----------------------------------------------------------------------
 *
 * NsTclSockSetBlockingObjCmd --
 *
 *      Sets a socket blocking. 
 *
 * Results:
 *      Tcl result. 
 *
 * Side effects:
 *      None. 
 *
 *----------------------------------------------------------------------
 */

int
NsTclSockSetBlockingObjCmd(ClientData UNUSED(clientData), Tcl_Interp *interp, int objc, Tcl_Obj *CONST* objv)
{
    return SockSetBlocking("1", interp, objc, objv);
}


/*
 *----------------------------------------------------------------------
 *
 * NsTclSockSetNonBlockingObjCmd --
 *
 *      Sets a socket nonblocking. 
 *
 * Results:
 *      Tcl result. 
 *
 * Side effects:
 *      None. 
 *
 *----------------------------------------------------------------------
 */

int
NsTclSockSetNonBlockingObjCmd(ClientData UNUSED(clientData), Tcl_Interp *interp, int objc, Tcl_Obj *CONST* objv)
{
    return SockSetBlocking("0", interp, objc, objv);
}


/*
 *----------------------------------------------------------------------
 *
 * NsTclSockNReadObjCmd --
 *
 *      Gets the number of bytes that a socket has waiting to be read. 
 *
 * Results:
 *      Tcl result.
 *
 * Side effects:
 *      None. 
 *
 *----------------------------------------------------------------------
 */

int
NsTclSockNReadObjCmd(ClientData UNUSED(clientData), Tcl_Interp *interp, int objc, Tcl_Obj *CONST* objv)
{
    unsigned long nread;
    Tcl_Channel   chan;
    NS_SOCKET     sock;

    if (objc != 2) {
        Tcl_WrongNumArgs(interp, 1, objv, "sockId");
        return TCL_ERROR;
    }
    chan = Tcl_GetChannel(interp, Tcl_GetString(objv[1]), NULL);
    if (chan == NULL || Ns_TclGetOpenFd(interp, Tcl_GetString(objv[1]), 0,
                                        (int *) &sock) != TCL_OK) {
        return TCL_ERROR;
    }
    if (ns_sockioctl(sock, FIONREAD, &nread) != 0) {
        Tcl_AppendStringsToObj(Tcl_GetObjResult(interp),
                               "ns_sockioctl failed: ", 
                               Tcl_PosixError(interp), NULL);
        return TCL_ERROR;
    }
    nread += Tcl_InputBuffered(chan);
    Tcl_SetObjResult(interp, Tcl_NewIntObj((int)nread));

    return TCL_OK;
}
    

/*
 *----------------------------------------------------------------------
 *
 * NsTclSockListenObjCmd --
 *
 *      Listen on a TCP port. 
 *
 * Results:
 *      Tcl result. 
 *
 * Side effects:
 *      Will listen on a port. 
 *
 *----------------------------------------------------------------------
 */

int
NsTclSockListenObjCmd(ClientData UNUSED(clientData), Tcl_Interp *interp, int objc, Tcl_Obj *CONST* objv)
{
    NS_SOCKET sock;
    char     *addr;
    int       port;

    if (objc != 3) {
        Tcl_WrongNumArgs(interp, 1, objv, "address port");
        return TCL_ERROR;
    }
    addr = Tcl_GetString(objv[1]);
    if (STREQ(addr, "*")) {
        addr = NULL;
    }
    if (Tcl_GetIntFromObj(interp, objv[2], &port) != TCL_OK) {
        return TCL_ERROR;
    }
    sock = Ns_SockListen(addr, port);
    if (sock == NS_INVALID_SOCKET) {
        Tcl_AppendStringsToObj(Tcl_GetObjResult(interp), 
                               "could not listen on \"",
                               Tcl_GetString(objv[1]), ":", 
                               Tcl_GetString(objv[2]), "\"", NULL);
        return TCL_ERROR;
    }

    return EnterSock(interp, sock);
}


/*
 *----------------------------------------------------------------------
 *
 * NsTclSockAcceptObjCmd --
 *
 *      Accept a connection from a listening socket. 
 *
 * Results:
 *      Tcl result. 
 *
 * Side effects:
 *      None. 
 *
 *----------------------------------------------------------------------
 */

int
NsTclSockAcceptObjCmd(ClientData UNUSED(clientData), Tcl_Interp *interp, int objc, Tcl_Obj *CONST* objv)
{
    NS_SOCKET sock;

    if (objc != 2) {
        Tcl_WrongNumArgs(interp, 1, objv, "sockId");
        return TCL_ERROR;
    }
    if (Ns_TclGetOpenFd(interp, Tcl_GetString(objv[1]), 0, 
                        (int *) &sock) != TCL_OK) {
        return TCL_ERROR;
    }
    sock = Ns_SockAccept(sock, NULL, 0);
    if (sock == NS_INVALID_SOCKET) {
        Tcl_AppendStringsToObj(Tcl_GetObjResult(interp),
                               "accept failed: ",
                               Tcl_PosixError(interp), NULL);
        return TCL_ERROR;
    }

    return EnterDupedSocks(interp, sock);
}


/*
 *----------------------------------------------------------------------
 *
 * NsTclSockCheckObjCmd --
 *
 *      Check if a socket is still connected, useful for nonblocking. 
 *
 * Results:
 *      Tcl result. 
 *
 * Side effects:
 *      None. 
 *
 *----------------------------------------------------------------------
 */

int
NsTclSockCheckObjCmd(ClientData UNUSED(clientData), Tcl_Interp *interp, int objc, Tcl_Obj *CONST* objv)
{
    Tcl_Obj   *objPtr;
    NS_SOCKET  sock;

    if (objc != 2) {
        Tcl_WrongNumArgs(interp, 1, objv, "sockId");
        return TCL_ERROR;
    }
    if (Ns_TclGetOpenFd(interp, Tcl_GetString(objv[1]), 1, 
                        (int *) &sock) != TCL_OK) {
        return TCL_ERROR;
    }
    if (send(sock, NULL, 0, 0) != 0) {
        objPtr = Tcl_NewBooleanObj(0);
    } else {
        objPtr = Tcl_NewBooleanObj(1);
    }

    Tcl_SetObjResult(interp, objPtr);

    return TCL_OK;
}


/*
 *----------------------------------------------------------------------
 *
 * NsTclSockOpenObjCmd --
 *
 *      Open a tcp connection to a host/port. 
 *
 * Results:
 *      Tcl result. 
 *
 * Side effects:
 *      Will open a connection. 
 *
 *----------------------------------------------------------------------
 */

int
NsTclSockOpenObjCmd(ClientData UNUSED(clientData), Tcl_Interp *interp, int objc, Tcl_Obj *CONST* objv)
{
    char     *host, *lhost = NULL, *opt, *val;
    int       lport = 0, port, first, async = 0, msec = -1;
    NS_SOCKET sock;
    Ns_Time   timeout;

    if (objc < 3 || objc > 9) {
    syntax:
        Tcl_WrongNumArgs(interp, 1, objv,
                         "?(-nonblock | -async) | -timeout timeout? "
                         "?-localhost host? ?-localport port? host port");
        return TCL_ERROR;
    }
    
    /*
     * Parse optional arguments.  Note that either the:
     *     -nonblock | -async
     * or
     *     -timeout seconds?:microseconds?
     * combinations are accepted.
     */

    for (first = 1; first < objc; first++) {
        opt= Tcl_GetString(objv[first]);
        if (*opt != '-') {
            break; /* End of options */
        }
        if (STREQ(opt, "-nonblock") || STREQ(opt, "-async")) {
            if (msec >= 0) {
                goto syntax;
            }
            async = 1;
        } else if (STREQ(opt, "-localhost")) {
            if (++first >= objc) {
                goto syntax;
            }
            lhost = Tcl_GetString(objv[first]);
            if (*lhost == 0) {
                Tcl_AppendStringsToObj(Tcl_GetObjResult(interp),
                        "invalid hostname: must not be empty", NULL);
                return TCL_ERROR;
            }
        } else if (STREQ(opt, "-timeout")) {
            if (++first >= objc || async) {
                goto syntax;
            }
            if (Ns_TclGetTimeFromObj(interp, objv[first], &timeout) != TCL_OK) {
                return TCL_ERROR;
            }
            msec = (int)(timeout.sec * 1000 + timeout.usec / 1000);
        } else if (STREQ(opt, "-localport")) {
            if (++first >= objc) {
                goto syntax;
            }
            if (Tcl_GetIntFromObj(interp, objv[first], &lport) != TCL_OK) {
                return TCL_ERROR;
            }
            if (lport < 0) {
                val = Tcl_GetString(objv[first]);
                Tcl_AppendStringsToObj(Tcl_GetObjResult(interp),
                                       "invalid port: ", val, "; must be > 0",
                                       NULL);
                return TCL_ERROR;
            }
        } else {
            Tcl_AppendStringsToObj(Tcl_GetObjResult(interp),
                                   "invalid option: \"", opt, "\"", NULL);
            return TCL_ERROR;
        }
    }

    if ((objc - first) != 2) {
        goto syntax;
    }

    /*
     * Get the host to connect to. Bark on invalid entry.
     */

    host = Tcl_GetString(objv[first]);
    if (*host == 0) {
        Tcl_AppendStringsToObj(Tcl_GetObjResult(interp),
                               "invalid hostname: must not be empty", NULL);
        return TCL_ERROR;
    }

    /*
     * Get the port to connect to. Bark on invalid entry.
     */

    if (Tcl_GetIntFromObj(interp, objv[first+1], &port) != TCL_OK) {
        return TCL_ERROR;
    } else if (port < 0) {
        val = Tcl_GetString(objv[first+1]);
        Tcl_AppendStringsToObj(Tcl_GetObjResult(interp),
                               "invalid port: ", val, "; must be > 0", NULL);
        return TCL_ERROR;
    }

    /*
     * Perform the connection.
     */

    if (async) {
        sock = Ns_SockAsyncConnect2(host, port, lhost, lport);
    } else if (msec < 0) {
        sock = Ns_SockConnect2(host, port, lhost, lport);
    } else {
        sock = Ns_SockTimedConnect2(host, port, lhost, lport, &timeout);
    }

    if (sock == NS_INVALID_SOCKET) {
        Tcl_AppendStringsToObj(Tcl_GetObjResult(interp),
                               "can't connect to \"", host, ":",
                               Tcl_GetString(objv[first+1]), "\"; ",
                               Tcl_GetErrno() ? 
                               Tcl_PosixError(interp):"reason unknown", NULL);
        return TCL_ERROR;
    }
    
    return EnterDupedSocks(interp, sock);
}


/*
 *----------------------------------------------------------------------
 *
 * NsTclSelectObjCmd --
 *
 *      Imlements select: basically a tcl version of select(2).
 *
 * Results:
 *      Tcl result. 
 *
 * Side effects:
 *      See docs. 
 *
 *----------------------------------------------------------------------
 */

int
NsTclSelectObjCmd(ClientData UNUSED(clientData), Tcl_Interp *interp, int objc, Tcl_Obj *CONST* objv)
{
    fd_set          rset, wset, eset, *rPtr, *wPtr, *ePtr;
    int             i, fobjc, status, arg, maxfd;
    Tcl_Channel     chan;
    struct timeval  tv, *tvPtr;
    Tcl_DString     dsRfd, dsNbuf;
    Tcl_Obj       **fobjv;
    Ns_Time         timeout;

    status = TCL_ERROR;
    
    if (objc != 6 && objc != 4) {
    syntax:
        Tcl_WrongNumArgs(interp, 1, objv, "?-timeout timeout? rfds wfds efds");
        return TCL_ERROR;
    }
    if (objc == 4) {
        tvPtr = NULL;
        arg = 1;
    } else {
        tvPtr = &tv;
        if (strcmp(Tcl_GetString(objv[1]), "-timeout") != 0) {
            goto syntax;
        }
        if (Ns_TclGetTimeFromObj(interp, objv[2], &timeout) != TCL_OK) {
            return TCL_ERROR;
        }
        tv.tv_sec  = timeout.sec;
        tv.tv_usec = timeout.usec;
        arg = 3;
    }

    /*
     * Readable fd's are treated differently because they may
     * have buffered input. Before doing a select, see if they
     * have any waiting data that's been buffered by the channel.
     */
   
    if (Tcl_ListObjGetElements(interp, objv[arg++], &fobjc, &fobjv) != TCL_OK) {
        return TCL_ERROR;
    }
    Tcl_DStringInit(&dsRfd);
    Tcl_DStringInit(&dsNbuf);
    for (i = 0; i < fobjc; ++i) {
        chan = Tcl_GetChannel(interp, Tcl_GetString(fobjv[i]), NULL);
        if (chan == NULL) {
            goto done;
        }
        if (Tcl_InputBuffered(chan) > 0) {
            Tcl_DStringAppendElement(&dsNbuf, Tcl_GetString(fobjv[i]));
        } else {
            Tcl_DStringAppendElement(&dsRfd, Tcl_GetString(fobjv[i]));
        }
    }

    if (dsNbuf.length > 0) {

        /*
         * Since at least one read fd had buffered input,
         * turn the select into a polling select just
         * to pick up anything else ready right now.
         */
        
        tv.tv_sec = 0;
        tv.tv_usec = 0;
        tvPtr = &tv;
    }
    maxfd = 0;
    if (GetSet(interp, dsRfd.string, 0, &rPtr, &rset, &maxfd) 
        != TCL_OK) {
        goto done;
    }
    if (GetSet(interp, Tcl_GetString(objv[arg++]), 1, &wPtr, &wset, &maxfd)
        != TCL_OK) {
        goto done;
    }
    if (GetSet(interp, Tcl_GetString(objv[arg++]), 0, &ePtr, &eset, &maxfd)
        != TCL_OK) {
        goto done;
    }    
    if (dsNbuf.length == 0 && !rPtr && !wPtr && !ePtr && !tvPtr ) {

        /*
         * We're not doing a select on anything.
         */

        status = TCL_OK;

    } else {
	
        /*
         * Actually perform the select.
         */
	NS_SOCKET sock;

        
        do {
            sock = select(maxfd + 1, rPtr, wPtr, ePtr, tvPtr);
        } while (sock == NS_INVALID_SOCKET && errno == EINTR);
        if (sock == NS_INVALID_SOCKET) {
            Tcl_AppendStringsToObj(Tcl_GetObjResult(interp), "select failed: ",
                                   Tcl_PosixError(interp), NULL);
        } else {
            if (sock == 0) {

                /*
                 * The sets can have any random value now
                 */
                
                if (rPtr != NULL) {
                    FD_ZERO(rPtr);
                }
                if (wPtr != NULL) {
                    FD_ZERO(wPtr);
                }
                if (ePtr != NULL) {
                    FD_ZERO(ePtr);
                }
            }
            AppendReadyFiles(interp, rPtr, 0, dsRfd.string, &dsNbuf);
            arg -= 2;
            AppendReadyFiles(interp, wPtr, 1, Tcl_GetString(objv[arg++]), NULL);
            AppendReadyFiles(interp, ePtr, 0, Tcl_GetString(objv[arg++]), NULL);
            status = TCL_OK;
        }
    }
    
done:
    Tcl_DStringFree(&dsRfd);
    Tcl_DStringFree(&dsNbuf);
    
    return status;
}


/*
 *----------------------------------------------------------------------
 *
 * NsTclSocketPairObjCmd --
 *
 *      Create a new socket pair. 
 *
 * Results:
 *      Tcl result. 
 *
 * Side effects:
 *      None. 
 *
 *----------------------------------------------------------------------
 */

int
NsTclSocketPairObjCmd(ClientData UNUSED(clientData), Tcl_Interp *interp, int UNUSED(objc),
                      Tcl_Obj *CONST* UNUSED(objv))
{
    NS_SOCKET socks[2];
    
    if (ns_sockpair(socks) != 0) {
        Tcl_AppendStringsToObj(Tcl_GetObjResult(interp),
                               "ns_sockpair failed:  ", 
                               Tcl_PosixError(interp), NULL);
        return TCL_ERROR;
    }
    if (EnterSock(interp, socks[0]) != TCL_OK) {
        ns_sockclose(socks[1]);
        return TCL_ERROR;
    }
    
    return EnterSock(interp, socks[1]);
}


/*
 *----------------------------------------------------------------------
 *
 * NsTclSockCallbackCmd --
 *
 *      Register a Tcl callback to be run when a certain state exists 
 *      on a socket. 
 *
 * Results:
 *      Tcl result. 
 *
 * Side effects:
 *      A callback will be registered. 
 *
 *----------------------------------------------------------------------
 */

int
NsTclSockCallbackObjCmd(ClientData clientData, Tcl_Interp *interp, int objc, Tcl_Obj *CONST* objv)
{
    char        *s;
    NS_SOCKET    sock;
    int          timeout = 0;
    unsigned int when;
    Callback    *cbPtr;
    NsInterp    *itPtr = clientData;

    if (objc < 4) {
        Tcl_WrongNumArgs(interp, 1, objv, "sockId script when ?timeout?");
        return TCL_ERROR;
    }
    s = Tcl_GetString(objv[3]);
    when = 0;
    while (*s != '\0') {
        if (*s == 'r') {
            when |= NS_SOCK_READ;
        } else if (*s == 'w') {
            when |= NS_SOCK_WRITE;
        } else if (*s == 'e') {
            when |= NS_SOCK_EXCEPTION;
        } else if (*s == 'x') {
            when |= NS_SOCK_EXIT;
        } else {
            Tcl_AppendStringsToObj(Tcl_GetObjResult(interp),
                                   "invalid when specification \"",
                                   Tcl_GetString(objv[3]), 
                                   "\": should be one/more of r, w, e, or x", 
                                   NULL);
            return TCL_ERROR;
        }
        ++s;
    }
    if (when == 0) {
        Tcl_AppendStringsToObj(Tcl_GetObjResult(interp),
                               "invalid when specification \"",
                               Tcl_GetString(objv[3]), 
                               "\": should be one/more of r, w, e, or x",
                               NULL);
        return TCL_ERROR;
    }
    if (Ns_TclGetOpenFd(interp, Tcl_GetString(objv[1]),
                        (when & NS_SOCK_WRITE), (int *) &sock) != TCL_OK) {
        return TCL_ERROR;
    }

    /*
     * Pass a dup of the socket to the callback thread, allowing
     * this thread's cleanup to close the current socket.  It's
     * not possible to simply register the channel again with
     * a NULL interp because the Tcl channel code is not entirely
     * thread safe.
     */

    sock = ns_sockdup(sock);
    cbPtr = ns_malloc(sizeof(Callback) + Tcl_GetCharLength(objv[2]));
    cbPtr->server = (itPtr->servPtr ? itPtr->servPtr->server : NULL);
    cbPtr->chan = NULL;
    cbPtr->when = when;
    strcpy(cbPtr->script, Tcl_GetString(objv[2]));
    if (objc > 4) {
        timeout = atoi(Tcl_GetString(objv[4]));
    }
    if (Ns_SockCallbackEx(sock, NsTclSockProc, cbPtr,
                        when | NS_SOCK_EXIT, timeout) != NS_OK) {
        Tcl_SetResult(interp, "could not register callback", TCL_STATIC);
        ns_sockclose(sock);
        ns_free(cbPtr);
        return TCL_ERROR;
    }

    return TCL_OK;
}


/*
 *----------------------------------------------------------------------
 *
 * NsTclSockListenCallbackObjCmd --
 *
 *      Listen on a socket and register a callback to run when 
 *      connections arrive. 
 *
 * Results:
 *      Tcl result. 
 *
 * Side effects:
 *      Will register a callback and listen on a socket. 
 *
 *----------------------------------------------------------------------
 */

int
NsTclSockListenCallbackObjCmd(ClientData clientData, Tcl_Interp *interp, int objc, Tcl_Obj *CONST* objv)
{
    NsInterp       *itPtr = clientData;
    ListenCallback *lcbPtr;
    int             port;
    char           *addr;

    if (objc != 4) {
        Tcl_WrongNumArgs(interp, 1, objv, "address port script");
        return TCL_ERROR;
    }
    if (Tcl_GetIntFromObj(interp, objv[2], &port) != TCL_OK) {
        return TCL_ERROR;
    }
    addr = Tcl_GetString(objv[1]);
    if (STREQ(addr, "*")) {
        addr = NULL;
    }
    lcbPtr = ns_malloc(sizeof(ListenCallback) + Tcl_GetCharLength(objv[3]));
    lcbPtr->server = (itPtr->servPtr ? itPtr->servPtr->server : NULL);
    strcpy(lcbPtr->script, Tcl_GetString(objv[3]));
    if (Ns_SockListenCallback(addr, port, SockListenCallback, lcbPtr)!= NS_OK) {
        Tcl_SetResult(interp, "could not register callback", TCL_STATIC);
        ns_free(lcbPtr);
        return TCL_ERROR;
    }

    return TCL_OK;
}


/*
 *----------------------------------------------------------------------
 *
 * SockSetBlocking --
 *
 *      Set a socket blocking. 
 *
 * Results:
 *      Tcl result. 
 *
 * Side effects:
 *      None. 
 *
 *----------------------------------------------------------------------
 */

static int
SockSetBlocking(char *value, Tcl_Interp *interp, int objc, Tcl_Obj *CONST* objv)
{
    Tcl_Channel chan;

    assert(value != NULL);
    assert(interp != NULL);

    if (objc != 2) {
        Tcl_WrongNumArgs(interp, 1, objv, "sockId");
        return TCL_ERROR;
    }

    chan = Tcl_GetChannel(interp, Tcl_GetString(objv[1]), NULL);

    if (chan == NULL) {
        return TCL_ERROR;
    }

    return Tcl_SetChannelOption(interp, chan, "-blocking", value);
}


/*
 *----------------------------------------------------------------------
 *
 * AppendReadyFiles --
 *
 *      Find files in an fd_set that are selected and append them 
 *      to the tcl result, and also an optional passed-in dstring. 
 *
 * Results:
 *      None. 
 *
 * Side effects:
 *      Ready files will be appended to pds if not null, and also 
 *      interp result. 
 *
 *----------------------------------------------------------------------
 */

static void
AppendReadyFiles(Tcl_Interp *interp, fd_set *setPtr, int write, char *flist,
		 Tcl_DString *dsPtr)
{
    int           fargc;
    CONST char  **fargv = NULL;
    NS_SOCKET     sock;
    Tcl_DString   ds;

    assert(interp != NULL);
    assert(flist != NULL);

    Tcl_DStringInit(&ds);
    if (dsPtr == NULL) {
        dsPtr = &ds;
    }
    Tcl_SplitList(interp, flist, &fargc, &fargv);
    while (fargc--) {
        Ns_TclGetOpenFd(interp, fargv[fargc], write, (int *) &sock);
        if (FD_ISSET(sock, setPtr)) {
            Tcl_DStringAppendElement(dsPtr, fargv[fargc]);
        }
    }

    /*
     * Append the ready files to the tcl interp.
     */
    
    Tcl_AppendElement(interp, dsPtr->string);
    ckfree((char *) fargv);
    Tcl_DStringFree(&ds);
}


/*
 *----------------------------------------------------------------------
 *
 * GetSet --
 *
 *      Take a Tcl list of files and set bits for each in the list in 
 *      an fd_set. 
 *
 * Results:
 *      Tcl result. 
 *
 * Side effects:
 *      Will set bits in fd_set. ppset may be NULL on error, or
 *      a valid fd_set on success. Max fd will be returned in *maxPtr.
 *
 *----------------------------------------------------------------------
 */

static int
GetSet(Tcl_Interp *interp, char *flist, int write, fd_set **setPtrPtr,
       fd_set *setPtr, int *maxPtr)
{
    int          fargc, status;
    NS_SOCKET    sock;
    CONST char **fargv = NULL;

    assert(interp != NULL);
    assert(flist != NULL);
    assert(setPtrPtr != NULL);
    assert(setPtr != NULL);
    assert(maxPtr != NULL);
    
    if (Tcl_SplitList(interp, flist, &fargc, &fargv) != TCL_OK) {
        return TCL_ERROR;
    }
    if (fargc == 0) {
        ckfree((char *)fargv);
        *setPtrPtr = NULL;
        return TCL_OK;
    } else {
        *setPtrPtr = setPtr;
    }
    
    FD_ZERO(setPtr);
    status = TCL_OK;

    /*
     * Loop over each file, try to get its FD, and set the bit in
     * the fd_set.
     */
    
    while (fargc--) {
        if (Ns_TclGetOpenFd(interp, fargv[fargc],
                            write, (int *) &sock) != TCL_OK) {
            status = TCL_ERROR;
            break;
        }
#ifndef _MSC_VER
	/* winsock ignores first argument of select */
        if (sock > *maxPtr) {
            *maxPtr = sock;
        }
#endif
        FD_SET(sock, setPtr);
    }
    ckfree((char *) fargv);

    return status;
}


/*
 *----------------------------------------------------------------------
 *
 * EnterSock, EnterDup, EnterDupedSocks --
 *
 *      Append a socket handle to the tcl result and register its 
 *      channel.
 *
 * Results:
 *      Tcl result. 
 *
 * Side effects:
 *      Will create channel, append handle to result. 
 *
 *----------------------------------------------------------------------
 */

static int
EnterSock(Tcl_Interp *interp, NS_SOCKET sock)
{
    Tcl_Channel chan;

    assert(interp != NULL);

    chan = Tcl_MakeTcpClientChannel(INT2PTR(sock));
    if (chan == NULL) {
        Tcl_AppendResult(interp, "could not open socket", NULL);
        ns_sockclose(sock);
        return TCL_ERROR;
    }
    Tcl_SetChannelOption(interp, chan, "-translation", "binary");
    Tcl_RegisterChannel(interp, chan);
    Tcl_AppendElement(interp, Tcl_GetChannelName(chan));

    return TCL_OK;
}

static int
EnterDup(Tcl_Interp *interp, NS_SOCKET sock)
{
    assert(interp != NULL);

    sock = ns_sockdup(sock);
    if (sock == NS_INVALID_SOCKET) {
        Tcl_AppendResult(interp, "could not dup socket: ", 
                         ns_sockstrerror(errno), NULL);
        return TCL_ERROR;
    }

    return EnterSock(interp, sock);
}

static int
EnterDupedSocks(Tcl_Interp *interp, NS_SOCKET sock)
{
    assert(interp != NULL);

    if (EnterSock(interp, sock) != TCL_OK ||
        EnterDup(interp, sock) != TCL_OK) {
        return TCL_ERROR;
    }

    return TCL_OK;
}


/*
 *----------------------------------------------------------------------
 *
 * NsTclSockProc --
 *
 *      This is the C wrapper callback that is registered from 
 *      callback. 
 *
 * Results:
 *      NS_TRUE or NS_FALSE on error 
 *
 * Side effects:
 *      Will run Tcl script. 
 *
 *----------------------------------------------------------------------
 */

int
NsTclSockProc(NS_SOCKET sock, void *arg, unsigned int why)
{
    Tcl_DString  script;
    int          ok;
    Callback    *cbPtr = arg;

    if (why != NS_SOCK_EXIT || (cbPtr->when & NS_SOCK_EXIT)) {
        Tcl_Interp  *interp;
	char        *w;
        int          result;

        Tcl_DStringInit(&script);
        interp = Ns_TclAllocateInterp(cbPtr->server);
        if (cbPtr->chan == NULL) {

            /*
             * Create and register the channel on first use.  Because
             * the Tcl channel code is not entirely thread safe, it's
             * not possible for the scheduling thread to create and
             * register the channel.
             */
            
            cbPtr->chan = Tcl_MakeTcpClientChannel(INT2PTR(sock));
            if (cbPtr->chan == NULL) {
                Ns_Log(Error, "could not make channel for sock: %d", sock);
                goto fail;
            }
            Tcl_RegisterChannel(NULL, cbPtr->chan);
            Tcl_SetChannelOption(NULL, cbPtr->chan, "-translation", "binary");
        }
        Tcl_RegisterChannel(interp, cbPtr->chan);
        Tcl_DStringAppend(&script, cbPtr->script, -1);
        Tcl_DStringAppendElement(&script, Tcl_GetChannelName(cbPtr->chan));
        if (why == NS_SOCK_TIMEOUT) {
            w = "t";
        } else if (why == NS_SOCK_READ) {
            w = "r";
        } else if (why == NS_SOCK_WRITE) {
            w = "w";
        } else if (why == NS_SOCK_EXCEPTION) {
            w = "e";
        } else {
            w = "x";
        }
        Tcl_DStringAppendElement(&script, w);
        result = Tcl_EvalEx(interp, script.string, script.length, 0);
        if (result != TCL_OK) {
            Ns_TclLogError(interp);
        } else {
	    Tcl_Obj *objPtr;

            objPtr = Tcl_GetObjResult(interp);
            result = Tcl_GetBooleanFromObj(interp, objPtr, &ok);
            if (result != TCL_OK || !ok) {
                why = NS_SOCK_EXIT;
            }
        }
        Ns_TclDeAllocateInterp(interp);
        Tcl_DStringFree(&script);
    }
    if (why == NS_SOCK_EXIT) {
    fail:
        if (cbPtr->chan != NULL) {
            Tcl_UnregisterChannel(NULL, cbPtr->chan);
        } else {
            ns_sockclose(sock);
        }
        ns_free(cbPtr);
        return NS_FALSE;
    }

    return NS_TRUE;
}


/*
 *----------------------------------------------------------------------
 *
 * SockListenCallback --
 *
 *      This is the C wrapper callback that is registered from 
 *      listencallback. 
 *
 * Results:
 *      NS_TRUE or NS_FALSE on error 
 *
 * Side effects:
 *      Will run Tcl script. 
 *
 *----------------------------------------------------------------------
 */

static int
SockListenCallback(NS_SOCKET sock, void *arg, unsigned int why)
{
    ListenCallback *lcbPtr = arg;
    Tcl_Interp     *interp;
    Tcl_DString     script;
    Tcl_Obj       **objv;
    int             result, objc;

    interp = Ns_TclAllocateInterp(lcbPtr->server);
    result = EnterDupedSocks(interp, sock);

    if (result == TCL_OK) {
        Tcl_Obj  *listPtr = Tcl_GetObjResult(interp);

        if (Tcl_ListObjGetElements(interp, listPtr, &objc, &objv) == TCL_OK 
            && objc == 2) {
            Tcl_DStringInit(&script);
            Tcl_DStringAppend(&script, lcbPtr->script, -1);
            Tcl_DStringAppendElement(&script, Tcl_GetString(objv[0]));
            Tcl_DStringAppendElement(&script, Tcl_GetString(objv[1]));
            result = Tcl_EvalEx(interp, script.string, script.length, 0);
            Tcl_DStringFree(&script);
        }
    }

    if (result != TCL_OK) {
        Ns_TclLogError(interp);
    }

    Ns_TclDeAllocateInterp(interp);

    return NS_TRUE;
}<|MERGE_RESOLUTION|>--- conflicted
+++ resolved
@@ -124,61 +124,6 @@
  *
  *----------------------------------------------------------------------
  */
-<<<<<<< HEAD
-
-static int
-GetObjCmd(Tcl_Interp *interp, int objc, Tcl_Obj *CONST objv[], int byaddr)
-{
-    Ns_DString  ds;
-    char       *opt, *addr;
-    int         all = 0;
-    int         status;
-
-    if (byaddr) {
-        if (objc < 2 || objc > 3) {
-            Tcl_WrongNumArgs(interp, 1, objv, "?-all? address");
-            return TCL_ERROR;
-        }
-    } else {
-        if (objc != 2) {
-            Tcl_WrongNumArgs(interp, 1, objv, "address");
-            return TCL_ERROR;
-        }
-    }
-    opt = Tcl_GetString(objv[1]);
-    if (objc >= 3 && STREQ(opt, "-all")) {
-        all = 1;
-        addr = Tcl_GetString(objv[2]);
-    } else {
-        addr = opt;
-    }
-
-    Ns_DStringInit(&ds);
-    if (byaddr) {
-        if (all) {
-            status = Ns_GetAllAddrByHost(&ds, addr);
-        } else {
-            status = Ns_GetAddrByHost(&ds, addr);
-        }
-    } else {
-        status = Ns_GetHostByAddr(&ds, addr);
-    }
-    if (status == NS_TRUE) {
-    	Tcl_SetResult(interp, ds.string, TCL_VOLATILE);
-    }
-    Ns_DStringFree(&ds);
-    if (status != NS_TRUE) {
-        Tcl_AppendResult(interp, "could not lookup ", addr, NULL);
-	return TCL_ERROR;
-    }
-    return TCL_OK;
-}
-
-int
-NsTclGetHostObjCmd(ClientData UNUSED(clientData), Tcl_Interp *interp, int objc, Tcl_Obj *CONST* objv)
-{
-    return GetObjCmd(interp, objc, objv, 0);
-=======
 int
 NsTclGetHostObjCmd(ClientData UNUSED(clientData), Tcl_Interp *interp, int objc, Tcl_Obj *CONST* objv)
 {
@@ -208,7 +153,6 @@
     Ns_DStringFree(&ds);
 
     return result;
->>>>>>> e6907391
 }
 
 