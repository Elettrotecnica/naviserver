######################################################################
#
# Config parameter for an OpenACS site using NaviServer.
#
# These default settings will only work in limited circumstances.
# Two servers with default settings cannot run on the same host
#
######################################################################
ns_log notice "nsd.tcl: starting to read config file..."

#---------------------------------------------------------------------
# Change the HTTP and HTTPS port to e.g. 80 and 443 for production use.
set httpport		8000

#
# Setting the HTTPS port to 0 means to active the https driver for
# ns_http, but do not listen on this port.
#
#set httpsport		0
#set httpsport		8443

# The hostname and address should be set to actual values.
# setting the address to 0.0.0.0 means AOLserver listens on all interfaces
set hostname		localhost
set address_v4		127.0.0.1  ;# listen on loopback via IPv4
#set address_v4		0.0.0.0    ;# listen on all IPv4 addresses
#set address_v6		::1        ;# listen on loopback via IPv6
#set address_v6		::0        ;# listen on all IPv6 addresses

# Note: If port is privileged (usually < 1024), OpenACS must be
# started by root, and the run script must contain the flag
# '-b address:port' which matches the address and port
# as specified above.

set server		"openacs"
set servername		"New OpenACS Installation - Development"

set serverroot		/var/www/$server
set logroot		$serverroot/log/

set homedir		/usr/local/ns
set bindir		$homedir/bin

# Are we running behind a proxy?
set proxy_mode		false

#---------------------------------------------------------------------
# Which database do you want? PostgreSQL or Oracle?
set database              postgres
set db_name               $server

if { $database eq "oracle" } {
    set db_password           "mysitepassword"
} else {
    set db_host               localhost
    set db_port               ""
    set db_user               $server
}

#---------------------------------------------------------------------
# If debug is false, all debugging will be turned off.
set debug false
set dev   false
set verboseSQL false

set max_file_upload_mb        20
set max_file_upload_min        5

#---------------------------------------------------------------------
# Set environment variables HOME and LANG. HOME is needed since
# otherwise some programs called via exec might try to write into the
# root home directory.
#
set env(HOME) $homedir
set env(LANG) en_US.UTF-8

#---------------------------------------------------------------------
# Set headers that should be included in every reply from the server
#
set nssock_extraheaders {
    X-Frame-Options            "SAMEORIGIN"
    X-Content-Type-Options     "nosniff"
    X-XSS-Protection           "1; mode=block"
    Referrer-Policy            "strict-origin"
}

set nsssl_extraheaders {
    Strict-Transport-Security "max-age=31536000; includeSubDomains"
}
append nsssl_extraheaders $nssock_extraheaders

######################################################################
#
# End of instance-specific settings
#
# Nothing below this point need be changed in a default install.
#
######################################################################


ns_logctl severity "Debug(ns:driver)" $debug

set addresses {}
set suffixes {}
if {[info exists address_v4]} {lappend addresses $address_v4; lappend suffixes v4}
if {[info exists address_v6]} {lappend addresses $address_v6; lappend suffixes v6}

#---------------------------------------------------------------------
#
# NaviServer's directories. Auto-configurable.
#
#---------------------------------------------------------------------
# Where are your pages going to live ?
set pageroot                  ${serverroot}/www
set directoryfile             "index.tcl index.adp index.html index.htm"

#---------------------------------------------------------------------
# Global server parameters
#---------------------------------------------------------------------
ns_section ns/parameters {
    ns_param	serverlog	${logroot}/error.log
    ns_param	pidfile		${logroot}/nsd.pid
    ns_param	home		$homedir
    ns_param	debug		$debug

    # Define optionally the tmpdir. If not specified, the
    # environment variable TMPDIR is used. If that is not
    # specified either, a system specific constant us used
    # (compile time macro P_tmpdir)
    #
    # ns_param        tmpdir          c:/tmp

    #
    # ns_param	logroll		on
    ns_param	logmaxbackup	100  ;# 10 is default
    ns_param	logdebug	$debug
    ns_param	logdev		$dev
    ns_param	logcolorize	true
    ns_param	logprefixcolor	green
    ns_param	logrollfmt	%Y-%m-%d ;# format appended to serverlog file name when rolled

    # ns_param	mailhost	localhost
    # ns_param	jobsperthread	0
    # ns_param	jobtimeout	300
    # ns_param	schedsperthread	0

    # Write asynchronously to log files (access log and error log)
    # ns_param	asynclogwriter	true		;# false

    #ns_param       mutexlocktrace       true   ;# default false; print durations of long mutex calls to stderr

    # Reject output operations on already closed connections (e.g. subsequent ns_return statements)
    #ns_param       rejectalreadyclosedconn false ;# default: true

    # Allow concurrent create operations of Tcl interpreters.
    # Versions up to at least Tcl 8.5 are known that these might
    # crash in case two threads create interpreters at the same
    # time. These crashes were hard to reproduce, but serializing
    # interpreter creation helped. Probably it is possible to
    # allow concurrent interpreter create operations in Tcl 8.6.
    #ns_param        concurrentinterpcreate true   ;# default: false

    # Enforce sequential thread initialization. This is not really
    # desirably in general, but might be useful for hunting strange
    # crashes or for debugging with valgrind.
    # ns_param	tclinitlock	true	       ;# default: false

    #
    # Encoding settings (see http://dqd.com/~mayoff/encoding-doc.html)
    #
    # ns_param	HackContentType	1

    # NaviServer's defaults charsets are all utf-8.  Although the
    # default charset is utf-8, set the parameter "OutputCharset"
    # here, since otherwise OpenACS uses in the meta-tags the charset
    # from [ad_conn charset], which is taken from the db and
    # per-default ISO-8859-1.
    ns_param	OutputCharset	utf-8
    # ns_param	URLCharset	utf-8

    # Running behind proxy? Used by OpenACS...
    ns_param	ReverseProxyMode	$proxy_mode
}

#---------------------------------------------------------------------
# Thread library (nsthread) parameters
#---------------------------------------------------------------------
ns_section ns/threads {
    ns_param	stacksize	[expr {128 * 8192}]
}
#---------------------------------------------------------------------
# Extra mime types
#---------------------------------------------------------------------
ns_section ns/mimetypes {
    #  Note: NaviServer already has an exhaustive list of MIME types:
    #  see: /usr/local/src/naviserver/nsd/mimetypes.c
    #  but in case something is missing you can add it here.

    #ns_param	Default		*/*
    #ns_param	NoExtension	*/*
    #ns_param	.pcd		image/x-photo-cd
    #ns_param	.prc		application/x-pilot
}

#---------------------------------------------------------------------
# Global fastpath parameters
#---------------------------------------------------------------------
ns_section      "ns/fastpath" {
    #ns_param        cache               true       ;# default: false
    #ns_param        cachemaxsize        10240000   ;# default: 1024*10000
    #ns_param        cachemaxentry       100000     ;# default: 8192
    #ns_param        mmap                true       ;# default: false
    #ns_param        gzip_static         true       ;# check for static gzip; default: false
    #ns_param        gzip_refresh        true       ;# refresh stale .gz files on the fly using ::ns_gzipfile
    #ns_param        gzip_cmd            "/usr/bin/gzip -9"  ;# use for re-compressing
    #ns_param        minify_css_cmd      "/usr/bin/yui-compressor --type css"
    #ns_param        minify_js_cmd       "/usr/bin/yui-compressor --type js"
    #ns_param        brotli_static       true       ;# check for static brotli files; default: false
    #ns_param        brotli_refresh      true       ;# refresh stale .br files on the fly using ::ns_brotlifile
    #ns_param        brotli_cmd          "/usr/bin/brotli -f -Z"  ;# use for re-compressing
}

#---------------------------------------------------------------------
#
# Server-level configuration
#
#  There is only one server in NaviServer, but this is helpful when multiple
#  servers share the same configuration file.  This file assumes that only
#  one server is in use so it is set at the top in the "server" Tcl variable
#  Other host-specific values are set up above as Tcl variables, too.
#
#---------------------------------------------------------------------
ns_section ns/servers {
    ns_param $server		$servername
}

#
# Server parameters
#
ns_section ns/server/${server} {
    #
    # Scaling and Tuning Options
    #
    # ns_param	maxconnections	100	;# 100; number of allocated connection structures
    # ns_param	maxthreads	10	;# 10; maximal number of connection threads
    ns_param	minthreads	2	;# 1; minimal number of connection threads

    ns_param	connsperthread	1000	;# 10000; number of connections (requests) handled per thread
    ;# Setting connsperthread to > 0 will cause the thread to
    ;# graciously exit, after processing that many
    ;# requests, thus initiating kind-of Tcl-level
    ;# garbage collection.

    # ns_param	threadtimeout	120	;# 120; timeout for idle threads.
    ;# In case, minthreads < maxthreads, threads
    ;# are shutdown after this idle time until
    ;# minthreads are reached.

    # ns_param	lowwatermark	10      ;# 10; create additional threads above this queue-full percentage
    ns_param	highwatermark	100     ;# 80; allow concurrent creates above this queue-is percentage
    ;# 100 means to disable concurrent creates

    # Compress response character data: ns_return, ADP etc.
    #
    ns_param	compressenable	on	;# false, use "ns_conn compress" to override
    # ns_param	compresslevel	4	;# 4, 1-9 where 9 is high compression, high overhead
    # ns_param	compressminsize	512	;# Compress responses larger than this
    # ns_param	compresspreinit true	;# false, if true then initialize and allocate buffers at startup

    #
    # Configuration of replies
    #
    # ns_param	realm		yourrealm	;# Default realm for Basic authentication
    # ns_param	noticedetail	false	;# true, return detail information in server reply
    # ns_param	errorminsize	0	;# 514, fill-up reply to at least specified bytes (for ?early? MSIE)
    # ns_param	headercase	preserve;# preserve, might be "tolower" or "toupper"
    # ns_param	checkmodifiedsince	false	;# true, check modified-since before returning files from cache. Disable for speedup
}

#---------------------------------------------------------------------
# Special HTTP pages
#---------------------------------------------------------------------
ns_section ns/server/${server}/redirects {
    ns_param   404 /shared/404
    ns_param   403 /shared/403
    ns_param   503 /shared/503
    ns_param   500 /shared/500
}

#---------------------------------------------------------------------
# ADP (AOLserver Dynamic Page) configuration
#---------------------------------------------------------------------
ns_section ns/server/${server}/adp {
    ns_param	enabledebug	$debug
    ns_param	map		/*.adp		;# Extensions to parse as ADP's
    # ns_param	map		"/*.html"	;# Any extension can be mapped
    #
    # ns_param	cache		true		;# false, enable ADP caching
    # ns_param	cachesize	10000*1025	;# 5000*1024, size of cache
    #
    # ns_param	trace		true		;# false, trace execution of adp scripts
    # ns_param	tracesize	100		;# 40, max number of entries in trace
    #
    # ns_param	bufsize		5*1024*1000	;# 1*1024*1000, size of ADP buffer
    #
    # ns_param	stream		true		;# false, enable ADP streaming
    # ns_param	enableexpire	true		;# false, set "Expires: now" on all ADP's
    # ns_param	safeeval	true		;# false, disable inline scripts
    # ns_param	singlescript	true		;# false, collapse Tcl blocks to a single Tcl script
    # ns_param	detailerror	false		;# true,  include connection info in error backtrace
    # ns_param	stricterror	true		;# false, interrupt execution on any error
    # ns_param	displayerror	true		;# false, include error message in output
    # ns_param	trimspace	true		;# false, trim whitespace from output buffer
    # ns_param	autoabort	false		;# true,  failure to flush a buffer (e.g. closed HTTP connection) generates an ADP exception
    #
    # ns_param	errorpage	/.../errorpage.adp	;# page for returning errors
    # ns_param	startpage	/.../startpage.adp	;# file to be run for every adp request; should include "ns_adp_include [ns_adp_argv 0]"
    # ns_param	debuginit	some-proc		;# ns_adp_debuginit, proc to be executed on debug init
    #
}

ns_section ns/server/${server}/adp/parsers {
    ns_param	fancy		".adp"
}

#
# Tcl Configuration
#
ns_section ns/server/${server}/tcl {
    ns_param	library		${serverroot}/tcl
    ns_param	autoclose	on
    ns_param	debug		$debug
    # ns_param	nsvbuckets	16       ;# default: 8
}

ns_section "ns/server/${server}/fastpath" {
    ns_param	serverdir	${homedir}
    ns_param	pagedir		${pageroot}
    #
    # Directory listing options
    #
    # ns_param	directoryfile		"index.adp index.tcl index.html index.htm"
    # ns_param	directoryadp		$pageroot/dirlist.adp ;# Choose one or the other
    # ns_param	directoryproc		_ns_dirlist           ;#  ...but not both!
    # ns_param	directorylisting	fancy                 ;# Can be simple or fancy
    #
}
#---------------------------------------------------------------------
# OpenACS specific settings (per server)
#---------------------------------------------------------------------
#
# Define/override kernel parameters in section /acs
#
ns_section ns/server/${server}/acs {
    ns_param NsShutdownWithNonZeroExitCode 1
    # ns_param WithDeprecatedCode 0
    # ns_param LogIncludeUserId 1
    #
}

# Define/override OpenACS package parameters in section
# ending with /acs/PACKAGENAME
#
# Provide tailored sizes for the site node cache in acs-tcl:
#
ns_section ns/server/${server}/acs/acs-tcl {
    # ns_param SiteNodesCacheSize        2000000
    # ns_param SiteNodesIdCacheSize       100000
    # ns_param SiteNodesChildenCacheSize  100000
    # ns_param SiteNodesPrefetch  {/file /changelogs /munin}
    # ns_param UserInfoCacheSize          2000000
}

#
# Set for all package instances of acs-mail-lite the
# EmailDeliveryMode. Setting this to "log" is useful for developer
# instances.
#
ns_section ns/server/${server}/acs/acs-mail-lite {
    # ns_param EmailDeliveryMode log
}

#
# API browser configuration: setting IncludeCallingInfo to "true" is
# useful mostly for developer instances.
#
ns_section ns/server/${server}/acs/acs-api-browser {
    # ns_param IncludeCallingInfo true
}

#---------------------------------------------------------------------
# WebDAV Support (optional, requires oacs-dav package to be installed
#---------------------------------------------------------------------
ns_section ns/server/${server}/tdav {
    ns_param	propdir		${serverroot}/data/dav/properties
    ns_param	lockdir		${serverroot}/data/dav/locks
    ns_param	defaultlocktimeout	300
}

ns_section ns/server/${server}/tdav/shares {
    ns_param	share1		"OpenACS"
    # ns_param	share2		"Share 2 description"
}

ns_section ns/server/${server}/tdav/share/share1 {
    ns_param	uri		"/dav/*"
    # all WebDAV options
    ns_param	options		"OPTIONS COPY GET PUT MOVE DELETE HEAD MKCOL POST PROPFIND PROPPATCH LOCK UNLOCK"
}

#ns_section ns/server/${server}/tdav/share/share2 {
# ns_param	uri "/share2/path/*"
# read-only WebDAV options
# ns_param options "OPTIONS COPY GET HEAD MKCOL POST PROPFIND PROPPATCH"
#}

#---------------------------------------------------------------------
# Socket driver module (HTTP)  -- nssock
#---------------------------------------------------------------------
foreach address $addresses suffix $suffixes {
    ns_section ns/server/${server}/module/nssock_$suffix
    ns_param	address		$address
    ns_param	hostname	$hostname
    ns_param	port		$httpport	;# 80 or 443
    ns_param	maxinput	[expr {$max_file_upload_mb * 1024 * 1024}] ;# 1024*1024, maximum size for inputs
    ns_param	recvwait	[expr {$max_file_upload_min * 60}] ;# 30, timeout for receive operations
    # ns_param	maxline		8192	;# 8192, max size of a header line
    # ns_param	maxheaders	128	;# 128, max number of header lines
    # ns_param	uploadpath	/tmp	;# directory for uploads
    # ns_param	backlog		256	;# 256, backlog for listen operations
    # ns_param	maxqueuesize	256	;# 1024, maximum size of the queue
    # ns_param	acceptsize	10	;# Maximum number of requests accepted at once.
    # ns_param	deferaccept     true    ;# false, Performance optimization, may cause recvwait to be ignored
    # ns_param	bufsize		16384	;# 16384, buffersize
    # ns_param	readahead	16384	;# value of bufsize, size of readahead for requests
    # ns_param	sendwait	30	;# 30, timeout in seconds for send operations
    # ns_param	closewait	2	;# 2, timeout in seconds for close on socket
    # ns_param	keepwait	2	;# 5, timeout in seconds for keep-alive
    # ns_param  nodelay         false   ;# true; deactivate TCP_NODELAY if Nagle algorithm is wanted 
    # ns_param	keepalivemaxuploadsize	  500000  ;# 0, don't allow keep-alive for upload content larger than this
    # ns_param	keepalivemaxdownloadsize  1000000 ;# 0, don't allow keep-alive for download content larger than this
    # ns_param	spoolerthreads	1	;# 0, number of upload spooler threads
    ns_param	maxupload	100000	;# 0, when specified, spool uploads larger than this value to a temp file
    ns_param	writerthreads	2	;# 0, number of writer threads
    ns_param	writersize	1024	;# 1024*1024, use writer threads for files larger than this value
    # ns_param	writerbufsize	8192	;# 8192, buffer size for writer threads
    # ns_param	writerstreaming	true	;# false;  activate writer for streaming HTML output (when using ns_write)

    #
    # Options for port reuse (see https://lwn.net/Articles/542629/)
    # These options require proper OS support.
    #
    # ns_param  reuseport       true    ;# false;  normally not needed to be set, set by driverthreads when necessary
    # ns_param	driverthreads	2	;# 1; use multiple driver threads; activates "reuseport"

    #
    # Extra request headers fields to be added for every request.
    #
    ns_param    extraheaders    $nssock_extraheaders
}


#---------------------------------------------------------------------
# Access log -- nslog
#---------------------------------------------------------------------
ns_section ns/server/${server}/module/nslog {
    #
    # General parameters for access.log
    #
    ns_param	file			${logroot}/access.log
    # ns_param	maxbuffer		100	;# 0, number of logfile entries to keep in memory before flushing to disk
    #
    # Control what to log
    #
    # ns_param	suppressquery	true	;# false, suppress query portion in log entry
    # ns_param	logreqtime	true	;# false, include time to service the request
    ns_param	logpartialtimes	true	;# false, include high-res start time and partial request durations (accept, queue, filter, run)
    ns_param    logthreadname   true    ;# default: false; include thread name for linking with error.log
    # ns_param	formattedtime	true	;# true, timestamps formatted or in secs (unix time)
    # ns_param	logcombined	true	;# true, Log in NSCA Combined Log Format (referer, user-agent)
    ns_param	checkforproxy	$proxy_mode ;# false, check for proxy header (X-Forwarded-For)
    ns_param	masklogaddr     true    ;# false, mask IP address in log file for GDPR (like anonip IP anonymizer)
    ns_param	maskipv4        255.255.255.0  ;# mask for IPv4 addresses
    ns_param	maskipv6        ff:ff:ff:ff::  ;# mask for IPv6 addresses

    #
    # Add extra entries to the access log via specifying a comma delimited
    # list of request header fields in "extendedheaders"
    #
    if {[ns_config "ns/server/${server}/acs" LogIncludeUserId 0]} {
	ns_param   extendedheaders    "X-User-Id"
    }

    #
    #
    # Control log file rolling
    #
    # ns_param	maxbackup	100	;# 10, max number of backup log files
    # ns_param	rolllog		true	;# true, should server log files automatically
    # ns_param	rollhour	0	;# 0, specify at which hour to roll
    # ns_param	rollonsignal	true	;# false, perform roll on a sighup
    ns_param	rollfmt		%Y-%m-%d ;# format appended to log file name
}

#---------------------------------------------------------------------
#
# CGI interface -- nscgi, if you have legacy stuff. Tcl or ADP files inside
# NaviServer are vastly superior to CGIs. I haven't tested these params but they
# should be right.
#
#---------------------------------------------------------------------
#ns_section "ns/server/${server}/module/nscgi"
#       ns_param	map	"GET  /cgi-bin ${serverroot}/cgi-bin"
#       ns_param	map	"POST /cgi-bin ${serverroot}/cgi-bin"
#       ns_param	Interps CGIinterps
#       ns_param        allowstaticresources true    ;# default: false

#ns_section "ns/interps/CGIinterps"
#       ns_param .pl "/usr/bin/perl"


#---------------------------------------------------------------------
#
# PAM authentication
#
#---------------------------------------------------------------------
ns_section ns/server/${server}/module/nspam {
    ns_param	PamDomain          "pam_domain"
}

if {[info exists httpsport]} {
    #---------------------------------------------------------------------
    # SSL/TLS
    #---------------------------------------------------------------------
    foreach address $addresses suffix $suffixes {
	ns_section    "ns/server/${server}/module/nsssl_$suffix" {
	    ns_param		address		$address
	    ns_param		port		$httpsport
	    ns_param		hostname	$hostname
	    ns_param		ciphers		"ECDH+AESGCM:DH+AESGCM:ECDH+AES256:DH+AES256:ECDH+AES128:DH+AES:ECDH+3DES:DH+3DES:RSA+AESGCM:RSA+AES:RSA+3DES:!aNULL:!MD5:!RC4"
	    ns_param		protocols	"!SSLv2:!SSLv3"
	    ns_param		certificate	$serverroot/etc/certfile.pem
	    ns_param		verify		0
	    ns_param		writerthreads	2
	    ns_param		writersize	1024
	    ns_param		writerbufsize	16384	;# 8192, buffer size for writer threads
	    #ns_param   nodelay         false   ;# true; deactivate TCP_NODELAY if Nagle algorithm is wanted 
	    #ns_param	writerstreaming	true	;# false
	    #ns_param	deferaccept	true    ;# false, Performance optimization
	    ns_param		maxinput	[expr {$max_file_upload_mb * 1024*1024}] ;# Maximum File Size for uploads in bytes
	    ns_param         extraheaders    $nsssl_extraheaders
	}
    }
}

#---------------------------------------------------------------------
#
# Database drivers
# The database driver is specified here.
# Make sure you have the driver compiled and put it in {aolserverdir}/bin
#
#---------------------------------------------------------------------
ns_section "ns/db/drivers" {

    if { $database eq "oracle" } {
	ns_param	ora8           ${bindir}/ora8
    } else {
	ns_param	postgres       ${bindir}/nsdbpg
	#
	ns_logctl severity "Debug(sql)" -color blue $verboseSQL
    }

    if { $database eq "oracle" } {
	ns_section "ns/db/driver/ora8"
	ns_param	maxStringLogLength -1
	ns_param	LobBufferSize      32768
    } else {
	ns_section "ns/db/driver/postgres"
	# Set this parameter, when "psql" is not on your path (OpenACS specific)
	# ns_param	pgbin	"/usr/local/pg960/bin/"
    }
}

# Database Pools: This is how NaviServer "talks" to the RDBMS. You
# need three for OpenACS, named here pool1, pool2 and pool3. Most
# queries use to first pool, nested queries (i.e. in a db_foreach,
# which is actually not recommended) use pool2 and so on. Make sure to
# set the "db_*" the variables with actual values on top of this file.
#
# NaviServer can have different pools connecting to different databases
# and even different database servers.  See
#
#     http://openacs.org/doc/tutorial-second-database
#
ns_section ns/server/${server}/db {
    ns_param	pools              pool1,pool2,pool3
    ns_param	defaultpool        pool1
}
ns_section ns/db/pools {
    ns_param	pool1              "Pool 1"
    ns_param	pool2              "Pool 2"
    ns_param	pool3              "Pool 3"
}

ns_section ns/db/pool/pool1 {
    # ns_param	maxidle            0
    # ns_param	maxopen            0
    ns_param	connections        15
    ns_param    LogMinDuration     0.01   ;# when SQL logging is on, log only statements above this duration
    ns_param	logsqlerrors       $debug
    if { $database eq "oracle" } {
	ns_param	driver             ora8
	ns_param	datasource         {}
	ns_param	user               $db_name
	ns_param	password           $db_password
    } else {
	ns_param	driver             postgres
	ns_param	datasource         ${db_host}:${db_port}:dbname=${db_name}
	ns_param	user               $db_user
	ns_param	password           ""
    }
}
#
# In case, you want to activate (more intense) SQL logging at runtime,
# consider the two commands (e.g. entered over ds/shell)
#
#    ns_logctl severity "Debug(sql)" on
#    ns_db logminduration pool1  0.01
#

ns_section ns/db/pool/pool2 {
    # ns_param	maxidle            0
    # ns_param	maxopen            0
    ns_param	connections        5
    ns_param    LogMinDuration     0.01   ;# when SQL logging is on, log only statements above this duration
    ns_param	logsqlerrors       $debug
    if { $database eq "oracle" } {
	ns_param	driver             ora8
	ns_param	datasource         {}
	ns_param	user               $db_name
	ns_param	password           $db_password
    } else {
	ns_param	driver             postgres
	ns_param	datasource         ${db_host}:${db_port}:dbname=${db_name}
	ns_param	user               $db_user
	ns_param	password           ""
    }
}

ns_section ns/db/pool/pool3 {
    # ns_param	maxidle            0
    # ns_param	maxopen            0
    ns_param	connections        5
    # ns_param  LogMinDuration     0.00   ;# when SQL logging is on, log only statements above this duration
    ns_param	logsqlerrors       $debug
    if { $database eq "oracle" } {
	ns_param	driver             ora8
	ns_param	datasource         {}
	ns_param	user               $db_name
	ns_param	password           $db_password
    } else {
	ns_param	driver             postgres
	ns_param	datasource         ${db_host}:${db_port}:dbname=${db_name}
	ns_param	user               $db_user
	ns_param	password           ""
    }
}



#---------------------------------------------------------------------
# Which modules should be loaded?  Missing modules break the server, so
# don't uncomment modules unless they have been installed.

ns_section ns/server/${server}/modules {
    ns_param	nslog		${bindir}/nslog
    ns_param	nsdb		${bindir}/nsdb
    ns_param	nsproxy		${bindir}/nsproxy

    #
    # Load networking modules depending on existence of Tcl variables
    # address_v* and httpsport
    #
    if {[info exists address_v4]} { ns_param nssock_v4 ${bindir}/nssock }
    if {[info exists address_v6]} { ns_param nssock_v6 ${bindir}/nssock }
    if {[info exists address_v4] && [info exists httpsport]} { ns_param nsssl_v4 ${bindir}/nsssl }
    if {[info exists address_v6] && [info exists httpsport]} { ns_param nsssl_v6 ${bindir}/nsssl }

    #
    # Determine, if libthread is installed
    #
    set libthread [lindex [glob -nocomplain $homedir/lib/thread*/libthread*[info sharedlibextension]] end]
    if {$libthread eq ""} {
	ns_log notice "No Tcl thread library installed in $homedir/lib/"
    } else {
	ns_param	libthread $libthread
	ns_log notice "Use Tcl thread library $libthread"
    }

    # authorize-gateway package requires dqd_utils
<<<<<<< HEAD
    # ns_param	dqd_utils dqd_utils[expr {int($tcl_version)}]
=======
    # ns_param	dqd_utils dqd_utils[expr {int($tcl_version)}]}
>>>>>>> 19161c7a

    # PAM authentication
    # ns_param	nspam              ${bindir}/nspam

    # LDAP authentication
    # ns_param	nsldap             ${bindir}/nsldap

    # These modules aren't used in standard OpenACS installs
    # ns_param	nsperm             ${bindir}/nsperm
    # ns_param	nscgi              ${bindir}/nscgi
}



#
# nsproxy configuration
#
ns_section ns/server/${server}/module/nsproxy {
    # ns_param	maxslaves          8
    # ns_param	sendtimeout        5000
    # ns_param	recvtimeout        5000
    # ns_param	waittimeout        100
    # ns_param	idletimeout        3000000
}

#
# nsstats configuration (global module)
#
# When installed under acs-subsite/www/admin/nsstats.tcl it is due to
# its /admin/ location save from public access.
#
ns_section "ns/module/nsstats" {
    ns_param enabled  1
    ns_param user     ""
    ns_param password ""
    ns_param bglocks  {oacs:sched_procs}
}

#
# If you want to activate core dumps, one can use the following command
#
#ns_log notice "nsd.tcl: ns_rlimit coresize [ns_rlimit coresize unlimited]"

ns_log notice "nsd.tcl: using threadsafe tcl: [info exists tcl_platform(threaded)]"
ns_log notice "nsd.tcl: finished reading config file."<|MERGE_RESOLUTION|>--- conflicted
+++ resolved
@@ -698,11 +698,7 @@
     }
 
     # authorize-gateway package requires dqd_utils
-<<<<<<< HEAD
-    # ns_param	dqd_utils dqd_utils[expr {int($tcl_version)}]
-=======
     # ns_param	dqd_utils dqd_utils[expr {int($tcl_version)}]}
->>>>>>> 19161c7a
 
     # PAM authentication
     # ns_param	nspam              ${bindir}/nspam
