########################################################################
# Sample config file for NaviServer
########################################################################

#
# Set the IP-address and port, on which the server listens:
#
set port 8080
set address "0.0.0.0"  ;# one might use as well for IPv6: set address ::

#
# Get the "home" directory from the currently executing binary.
# We could do alternatively:
#    set home /usr/local/ns
#
set home [file dirname [file dirname [info nameofexecutable]]]

set dot_so [info sharedlibextension]
#set ini_file [ns_info config]  ;# Full path to this config file.
#set platform $::tcl_platform(platform)  ;# "windows" or "unix"


########################################################################
# Global settings (for all servers)
########################################################################

ns_section "ns/parameters" {
    ns_param    home                $home
    ns_param    tcllibrary          tcl
    #ns_param   tclinitlock         true	       ;# default: false
    ns_param    serverlog           error.log
    #ns_param   pidfile             ${home}/logs/nsd.pid
    #ns_param   logdebug            true               ;# default: false
    #ns_param   logroll             false              ;# default: true
    #ns_param	logrollfmt	    %Y-%m-%d           ;# format appended to log file name
    #ns_param   dbcloseonexit       off                ;# default: off; from nsdb
    ns_param    jobsperthread       1000               ;# default: 0
    ns_param    jobtimeout          0                  ;# default: 300
    ns_param    schedsperthread     10                 ;# default: 0
    ns_param    progressminsize     [expr {1024*1024*1}] ;# default: 0
    #ns_param   concurrentinterpcreate true            ;# default: false
    #ns_param   listenbacklog        256               ;# default: 32; backlog for ns_socket commands
    #ns_param   mutexlocktrace       true              ;# default false; print durations of long mutex calls to stderr

    # Reject output operations on already closed connections (e.g. subsequent ns_return statements)
    #ns_param   rejectalreadyclosedconn false ;# default: true

    # configure SMTP module
    ns_param    smtphost            "localhost"
    ns_param    smtpport            25
    ns_param    smtptimeout         60
    ns_param    smtplogmode         false
    ns_param    smtpmsgid           false
    ns_param    smtpmsgidhostname   ""
    ns_param    smtpencodingmode    false
    ns_param    smtpencoding        "utf-8"
    ns_param    smtpauthmode        ""
    ns_param    smtpauthuser        ""
    ns_param    smtpauthpassword    ""
}

ns_section "ns/threads" {
    ns_param    stacksize           [expr {512*1024}]
}

ns_section "ns/mimetypes" {
    ns_param    default             text/plain
    ns_param    noextension         text/plain
}

ns_section "ns/fastpath" {
    ns_param    cache               false     ;# default: false
    ns_param    cachemaxsize        10240000  ;# default: 1024*10000
    ns_param    cachemaxentry       8192      ;# default: 8192
    ns_param    mmap                false     ;# default: false
    ns_param    gzip_static         true       ;# check for static gzip; default: false
    ns_param    gzip_refresh        true       ;# refresh stale .gz files on the fly using ::ns_gzipfile
    ns_param    gzip_cmd            "/usr/bin/gzip -9"  ;# use for re-compressing
    ns_param    brotli_static       true       ;# check for static brotli files; default: false
    ns_param    brotli_refresh      true       ;# refresh stale .br files on the fly using ::ns_brotlifile
    ns_param    brotli_cmd          "/usr/bin/brotli -f -Z"  ;# use for re-compressing
    #ns_param   brotli_cmd          "/opt/local/bin/brotli -f -Z"  ;# use for re-compressing (macOS + ports)
}


########################################################################
#  Settings for the "default" server
########################################################################

ns_section "ns/server/default" {
    ns_param    enabletclpages      true  ;# default: false
    ns_param    checkmodifiedsince  false ;# default: true, check modified-since before returning files from cache. Disable for speedup
    ns_param    connsperthread      1000  ;# default: 0; number of connections (requests) handled per thread
    ns_param    minthreads          5     ;# default: 1; minimal number of connection threads
    ns_param    maxthreads          100   ;# default: 10; maximal number of connection threads
    ns_param    maxconnections      100   ;# default: 100; number of allocated connection structures
    ns_param    threadtimeout       120   ;# default: 120; timeout for idle threads
    #ns_param   concurrentcreatethreshold 100 ;# default: 80; perform concurrent creates when queue is fully beyond this percentage
                                          ;# 100 is a conservative value, disabling concurrent creates
}

ns_section "ns/server/default/modules" {
<<<<<<< HEAD
    ns_param    nscp                nscp${dot_so}
    ns_param    nssock              nssock${dot_so}
    ns_param    nslog               nslog${dot_so}
    ns_param    nscgi               nscgi${dot_so}
=======
    ns_param    nscp                nscp
    ns_param    nssock              nssock
    ns_param    nslog               nslog
    ns_param    nscgi               nscgi
>>>>>>> 17dc514f
}

ns_section "ns/server/default/fastpath" {
    ns_param    pagedir             pages
    #ns_param   serverdir           ""
    ns_param    directoryfile       "index.adp index.tcl index.html index.htm"
    ns_param    directoryproc       _ns_dirlist
    ns_param    directorylisting    fancy    ;# default: simple
    #ns_param   directoryadp       dir.adp
}

ns_section "ns/server/default/vhost" {
    ns_param    enabled             false
    ns_param    hostprefix          ""
    ns_param    hosthashlevel       0
    ns_param    stripport           true
    ns_param    stripwww            true
}

ns_section "ns/server/default/adp" {
    ns_param    map                 "/*.adp"
    ns_param    enableexpire        false    ;# default: false; set "Expires: now" on all ADP's 
    #ns_param   enabledebug         true    ;# default: false
    #ns_param   enabletclpages      true     ;# default: false
    ns_param    singlescript        false    ;# default: false; collapse Tcl blocks to a single Tcl script
    ns_param    cache               false    ;# default: false; enable ADP caching
    ns_param    cachesize           [expr {5000*1024}]
}

ns_section "ns/server/default/tcl" {
    ns_param    nsvbuckets          16       ;# default: 8
    ns_param    library             modules/tcl
    #
    # Example for initcmds (to be executed, when this server is fully initialized).
    #
    #ns_param    initcmds {
    #    ns_log notice "=== Hello World === server: [ns_info server] running"
    #}
}

ns_section "ns/server/default/module/nscgi" {
    ns_param    map                 "GET  /cgi-bin $home/cgi-bin"
    ns_param    map                 "POST /cgi-bin $home/cgi-bin"
    ns_param    interps              CGIinterps
    #ns_param   allowstaticresources true    ;# default false; serve static resources from cgi directories
}

ns_section "ns/interps/CGIinterps" {
    ns_param	.pl		    "/opt/local/bin/perl"
    ns_param	.sh		    "/bin/bash"
}

ns_section "ns/server/default/module/nslog" {
    #ns_param   file                access.log
    #ns_param   rolllog             true     ;# default: true; should server log files automatically
    #ns_param   rollonsignal        false    ;# default: false; perform roll on a sighup
    #ns_param   rollhour            0        ;# default: 0; specify at which hour to roll
    ns_param    maxbackup           7        ;# default: 10; max number of backup log files
    #ns_param   rollfmt		    %Y-%m-%d-%H:%M	;# format appended to log file name
    #ns_param   logpartialtimes     true     ;# default: false
    #ns_param   logreqtime	    true     ;# default: false; include time to service the request
    ns_param    logthreadname       true     ;# default: false; include thread name for linking with error.log

    ns_param	masklogaddr         true    ;# false, mask IP address in log file for GDPR (like anonip IP anonymizer)
    ns_param	maskipv4            255.255.255.0  ;# mask for IPv4 addresses
    ns_param	maskipv6            ff:ff:ff:ff::  ;# mask for IPv6 addresses
}

ns_section "ns/server/default/module/nssock" {
    ns_param    port                     $port
    ns_param    address                  $address
    ns_param    hostname                 [ns_info hostname]
    ns_param    maxinput                 [expr {1024*1024*10}] ;# default: 1024*1024, maximum size for inputs (uploads)
    #ns_param   readahead                [expr {1024*1024*1}]  ;# default: 16384; size of readahead for requests
    ns_param    backlog                  1024         ;# default: 256; backlog for listen operations
    ns_param    acceptsize               10           ;# default: value of "backlog"; max number of accepted (but unqueued) requests
    ns_param    closewait                0            ;# default: 2; timeout in seconds for close on socket
    ns_param    maxqueuesize             1024         ;# default: 1024; maximum size of the queue
    ns_param    keepwait	         5	         ;# 5, timeout in seconds for keep-alive
    ns_param    keepalivemaxuploadsize	 500000	 ;# 0, don't allow keep-alive for upload content larger than this
    ns_param    keepalivemaxdownloadsize 1000000 ;# 0, don't allow keep-alive for download content larger than this
    #
    # TCP tuning
    #
    #ns_param  nodelay         false   ;# true; deactivate TCP_NODELAY if Nagle algorithm is wanted 
    #
    # Spooling Threads
    #
    #ns_param   spoolerthreads	        1	;# default: 0; number of upload spooler threads
    ns_param    maxupload	        1000000 ;# default: 0, when specified, spool uploads larger than this value to a temp file
    ns_param    writerthreads	        1	;# default: 0, number of writer threads
    #ns_param   writersize	        1048576	;# default: 1024*1024, use writer threads for files larger than this value
    #ns_param   writerbufsize	        8192	;# default: 8192, buffer size for writer threads
    #ns_param   driverthreads           2	;# default: 1, number of driver threads (requires support of SO_REUSEPORT)
}

ns_section "ns/server/default/module/nscp" {
    ns_param   port     4080
    ns_param   address  $address
}

ns_section "ns/server/default/module/nscp/users" {
    ns_param user "::"
}

set ::env(RANDFILE) $home/.rnd
set ::env(HOME) $home
set ::env(LANG) en_US.UTF-8
#
# For debugging, you might activate one of the following flags
#
#ns_logctl severity Debug(ns:driver) on
#ns_logctl severity Debug(request) on
#ns_logctl severity Debug(task) on
#ns_logctl severity Debug(sql) on
#ns_logctl severity Debug on
<|MERGE_RESOLUTION|>--- conflicted
+++ resolved
@@ -14,10 +14,6 @@
 #    set home /usr/local/ns
 #
 set home [file dirname [file dirname [info nameofexecutable]]]
-
-set dot_so [info sharedlibextension]
-#set ini_file [ns_info config]  ;# Full path to this config file.
-#set platform $::tcl_platform(platform)  ;# "windows" or "unix"
 
 
 ########################################################################
@@ -100,17 +96,10 @@
 }
 
 ns_section "ns/server/default/modules" {
-<<<<<<< HEAD
-    ns_param    nscp                nscp${dot_so}
-    ns_param    nssock              nssock${dot_so}
-    ns_param    nslog               nslog${dot_so}
-    ns_param    nscgi               nscgi${dot_so}
-=======
     ns_param    nscp                nscp
     ns_param    nssock              nssock
     ns_param    nslog               nslog
     ns_param    nscgi               nscgi
->>>>>>> 17dc514f
 }
 
 ns_section "ns/server/default/fastpath" {
