--- conflicted
+++ resolved
@@ -218,24 +218,12 @@
  *----------------------------------------------------------------------
  */
 
-#if defined(_MSC_VER)
-#define NS_MUTEX_TIMING 0
-#elif defined(_WIN32)
-#define NS_MUTEX_TIMING 1
-#else
-#define NS_MUTEX_TIMING 1
-#endif
-
 void
 Ns_MutexLock(Ns_Mutex *mutex)
 {
     Mutex *mutexPtr = GETMUTEX(mutex);
-<<<<<<< HEAD
-#if (0 != NS_MUTEX_TIMING)
-=======
 
 #ifndef NS_NO_MUTEX_TIMING
->>>>>>> e6907391
     Ns_Time end, diff, startTime;
 
     Ns_GetTime(&startTime);
@@ -244,11 +232,7 @@
 	NsLockSet(mutexPtr->lock);
 	++mutexPtr->nbusy;
 
-<<<<<<< HEAD
-#if (0 != NS_MUTEX_TIMING)
-=======
 #ifndef NS_NO_MUTEX_TIMING
->>>>>>> e6907391
         /*
          * Measure total and max waiting time for busy mutex locks.
          */
@@ -274,11 +258,7 @@
         }
 #endif
     }
-<<<<<<< HEAD
-#if (0 != NS_MUTEX_TIMING)
-=======
 #ifndef NS_NO_MUTEX_TIMING
->>>>>>> e6907391
     mutexPtr->start_time = startTime;
 #endif
     ++mutexPtr->nlock;
@@ -337,12 +317,8 @@
 Ns_MutexUnlock(Ns_Mutex *mutex)
 {
     Mutex *mutexPtr = (Mutex *) *mutex;
-<<<<<<< HEAD
-#if (0 != NS_MUTEX_TIMING)
-=======
 
 #ifndef NS_NO_MUTEX_TIMING
->>>>>>> e6907391
     Ns_Time end, diff;
 
     Ns_GetTime(&end);
