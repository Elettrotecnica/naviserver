/*
 * The contents of this file are subject to the Mozilla Public License
 * Version 1.1 (the "License"); you may not use this file except in
 * compliance with the License. You may obtain a copy of the License at
 * http://mozilla.org/.
 *
 * Software distributed under the License is distributed on an "AS IS"
 * basis, WITHOUT WARRANTY OF ANY KIND, either express or implied. See
 * the License for the specific language governing rights and limitations
 * under the License.
 *
 * The Original Code is AOLserver Code and related documentation
 * distributed by AOL.
 * 
 * The Initial Developer of the Original Code is America Online,
 * Inc. Portions created by AOL are Copyright (C) 1999 America Online,
 * Inc. All Rights Reserved.
 *
 * Alternatively, the contents of this file may be used under the terms
 * of the GNU General Public License (the "GPL"), in which case the
 * provisions of GPL are applicable instead of those above.  If you wish
 * to allow use of your version of this file only under the terms of the
 * GPL and not to allow others to use your version of this file under the
 * License, indicate your decision by deleting the provisions above and
 * replace them with the notice and other provisions required by the GPL.
 * If you do not delete the provisions above, a recipient may use your
 * version of this file under either the License or the GPL.
 */


/* 
 * time.c --
 *
 *      Ns_Time support routines.
 */

#include "thread.h"


/*
 * Platform-independent approach using Tcl_GetTime(), added by Zoran
 * Vasiljevic on 2007-09-29:
 *
 * Be wary that at least on Windows 7 64-bit with ActiveTcl 8.5, you
 * MUST NOT call this code from within DllMain().  If you do,
 * Naviserver locks up hard on startup inside TclpGetDate().
 * --atp@piskorski.com, 2014/10/04 01:20 EDT
 */
void
Ns_GetTimeFromTcl(Ns_Time *timePtr)
{
<<<<<<< HEAD
    Tcl_Time tbuf;
    Tcl_GetTime(&tbuf);
=======
#ifdef _MSC_VER______DEACTIVATED____
  /*
   * This is same Windows-specific code used in AOLserver 4.0.7 and
   * 4.5.2, and in Naviserver prior to Zoran's 2007-09-29 change:
   */
>>>>>>> 89ea3849

    timePtr->sec = tbuf.sec;
    timePtr->usec = tbuf.usec;
}

/*
 * This is same Windows-specific code used in AOLserver 4.0.7 and
 * 4.5.2, and in Naviserver prior to Zoran's 2007-09-29 change:
 */
#ifdef _WIN32
void
Ns_GetTimeFromWindowsFileTime(Ns_Time *timePtr)
{
    /* Number of 100 nanosecond units from 1601-01-01 to 1970-01-01: */
#define EPOCH_BIAS  116444736000000000i64

    union {
	unsigned __int64    i;
	FILETIME	    s;
    } ft;

    GetSystemTimeAsFileTime(&ft.s);
    timePtr->sec = (long)((ft.i - EPOCH_BIAS) / 10000000i64);
    timePtr->usec =(long)((ft.i / 10i64) % 1000000i64);
}
#endif

/*
 * Use native gettimeofday().
 * Essentially this same Unix-only code has been used in Ns_GetTime()
 * since at least AOLserver 4.0.7, and probably earlier:
 */
#ifdef HAVE_GETTIMEOFDAY
void
Ns_GetTimeFromGetTimeOfDay(Ns_Time *timePtr)
{
    struct timeval tbuf;

    gettimeofday(&tbuf, NULL);
    timePtr->sec = tbuf.tv_sec;
    timePtr->usec = tbuf.tv_usec;
}
#endif

/*
<<<<<<< HEAD
 *----------------------------------------------------------------------
 *
 * Ns_GetTime --
 *
 *      Get the current time value.
 *
 * Results:
 *      None.
 *
 * Side effects:
 *      None.
 *
 *----------------------------------------------------------------------
=======
 * Platform-independent approach using Tcl_GetTime()
>>>>>>> 89ea3849
 */

void
Ns_GetTime(Ns_Time *timePtr)
{
#ifdef _MSC_VER
    Ns_GetTimeFromWindowsFileTime(timePtr);
#elif defined(HAVE_GETTIMEOFDAY)
    Ns_GetTimeFromGetTimeOfDay(timePtr);
#else
    Ns_GetTimeFromTcl(timePtr);
#endif
}


/*
 *----------------------------------------------------------------------
 *
 * Ns_AdjTime --
 *
 *      Adjust an Ns_Time so the values are in range.
 *
 * Results:
 *      None.
 *
 * Side effects:
 *      None.
 *
 *----------------------------------------------------------------------
 */

void
Ns_AdjTime(Ns_Time *timePtr)
{
    if (unlikely(timePtr->usec < 0)) {
        timePtr->sec += (timePtr->usec / 1000000L) - 1;
        timePtr->usec = (timePtr->usec % 1000000L) + 1000000L;
    } else if (unlikely(timePtr->usec > 1000000L)) {
        timePtr->sec += timePtr->usec / 1000000L;
        timePtr->usec = timePtr->usec % 1000000L;
    }
}


/*
 *----------------------------------------------------------------------
 *
 * Ns_DiffTime --
 *
 *      Determine the difference between values passed in t1 and t0
 *      Ns_Time structures.
 *
 * Results:
 *      -1, 0, or 1 if t1 is before, same, or after t0.
 *
 * Side effects:
 *      None.
 *
 *----------------------------------------------------------------------
 */

int
Ns_DiffTime(Ns_Time *t1, Ns_Time *t0, Ns_Time *diffPtr)
{
    Ns_Time diff;
    
    if (diffPtr == NULL) {
        diffPtr = &diff;
    }
    if (t1->usec >= t0->usec) {
        diffPtr->sec = t1->sec - t0->sec;
        diffPtr->usec = t1->usec - t0->usec;
    } else {
        diffPtr->sec = t1->sec - t0->sec - 1;
        diffPtr->usec = 1000000L + t1->usec - t0->usec;
    }
    Ns_AdjTime(diffPtr);
    if (diffPtr->sec < 0) {
        return -1;
    }
    if (diffPtr->sec == 0 && diffPtr->usec == 0) {
        return 0;
    }

    return 1;
}


/*
 *----------------------------------------------------------------------
 *
 * Ns_IncrTime --
 *
 *      Increment the given Ns_Time structure with the given number
 *      of seconds and microseconds.
 *
 * Results:
 *      None.
 *
 * Side effects:
 *      None.
 *
 *----------------------------------------------------------------------
 */

void
Ns_IncrTime(Ns_Time *timePtr, long sec, long usec)
{
    timePtr->usec += usec;
    timePtr->sec += sec;
    Ns_AdjTime(timePtr);
}


/*
 *----------------------------------------------------------------------
 *
 * Ns_AbsoluteTime --
 *
 *      Return an absolute time in the future given adjPtr. Small
 *      values of adjPtr are added to the current time, large values
 *      are assumed to be absolute already. NULL is infinity.
 *
 * Results:
 *      Pointer to absPtr if adusted, adjPtr otherwise.
 *
 * Side effects:
 *      Ns_Time structure pointed to by absPtr may be adjusted upwards.
 *
 *----------------------------------------------------------------------
 */

Ns_Time *
Ns_AbsoluteTime(Ns_Time *absPtr, Ns_Time *adjPtr)
{
    if (adjPtr != NULL) {
        if (adjPtr->sec < 1000000000) {
            Ns_GetTime(absPtr);
            Ns_IncrTime(absPtr, adjPtr->sec, adjPtr->usec);
            return absPtr;
        }
    }

    return adjPtr;
}<|MERGE_RESOLUTION|>--- conflicted
+++ resolved
@@ -50,16 +50,8 @@
 void
 Ns_GetTimeFromTcl(Ns_Time *timePtr)
 {
-<<<<<<< HEAD
     Tcl_Time tbuf;
     Tcl_GetTime(&tbuf);
-=======
-#ifdef _MSC_VER______DEACTIVATED____
-  /*
-   * This is same Windows-specific code used in AOLserver 4.0.7 and
-   * 4.5.2, and in Naviserver prior to Zoran's 2007-09-29 change:
-   */
->>>>>>> 89ea3849
 
     timePtr->sec = tbuf.sec;
     timePtr->usec = tbuf.usec;
@@ -82,8 +74,8 @@
     } ft;
 
     GetSystemTimeAsFileTime(&ft.s);
-    timePtr->sec = (long)((ft.i - EPOCH_BIAS) / 10000000i64);
-    timePtr->usec =(long)((ft.i / 10i64) % 1000000i64);
+    timePtr->sec  = (long)((ft.i - EPOCH_BIAS) / 10000000i64);
+    timePtr->usec = (long)((ft.i / 10i64     ) %  1000000i64);
 }
 #endif
 
@@ -105,7 +97,6 @@
 #endif
 
 /*
-<<<<<<< HEAD
  *----------------------------------------------------------------------
  *
  * Ns_GetTime --
@@ -119,9 +110,6 @@
  *      None.
  *
  *----------------------------------------------------------------------
-=======
- * Platform-independent approach using Tcl_GetTime()
->>>>>>> 89ea3849
  */
 
 void
